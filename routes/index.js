const express = require("express");
const router = express.Router();

// Import route modules
<<<<<<< HEAD
const authRoutes = require('./api/auth');
const userRoutes = require('./api/users');
const { router: roomsRouter } = require('./api/rooms');
const fileRoutes = require('./api/files');
const aiRoutes = require('./api/ai');
=======
const authRoutes = require("./api/auth");
const userRoutes = require("./api/users");
const { router: roomsRouter } = require("./api/rooms");
const fileRoutes = require("./api/files");
>>>>>>> b3cb07de

// API documentation route
router.get("/", (req, res) => {
  res.json({
    name: "Chat App API",
    version: "1.0.0",
    timestamp: new Date().toISOString(),
    endpoints: {
      auth: {
        base: "/auth",
        routes: {
          register: { method: "POST", path: "/register" },
          login: { method: "POST", path: "/login" },
          logout: { method: "POST", path: "/logout" },
          verifyToken: { method: "GET", path: "/verify-token" },
          refreshToken: { method: "POST", path: "/refresh-token" },
        },
      },
      users: "/users",
      rooms: "/rooms",
      files: "/files",
      ai: "/ai",
    },
  });
});

// Mount routes
<<<<<<< HEAD
router.use('/auth', authRoutes);
router.use('/users', userRoutes);
router.use('/rooms', roomsRouter);  // roomsRouter로 변경
router.use('/files', fileRoutes);
router.use('/ai', aiRoutes);
=======
router.use("/auth", authRoutes);
router.use("/users", userRoutes);
router.use("/rooms", roomsRouter); // roomsRouter로 변경
router.use("/files", fileRoutes);

router.get("/health", (req, res) => {
  res.status(200).json({ status: "ok", timestamp: new Date() });
});
>>>>>>> b3cb07de

module.exports = router;<|MERGE_RESOLUTION|>--- conflicted
+++ resolved
@@ -2,18 +2,11 @@
 const router = express.Router();
 
 // Import route modules
-<<<<<<< HEAD
 const authRoutes = require('./api/auth');
 const userRoutes = require('./api/users');
 const { router: roomsRouter } = require('./api/rooms');
 const fileRoutes = require('./api/files');
 const aiRoutes = require('./api/ai');
-=======
-const authRoutes = require("./api/auth");
-const userRoutes = require("./api/users");
-const { router: roomsRouter } = require("./api/rooms");
-const fileRoutes = require("./api/files");
->>>>>>> b3cb07de
 
 // API documentation route
 router.get("/", (req, res) => {
@@ -41,21 +34,14 @@
 });
 
 // Mount routes
-<<<<<<< HEAD
 router.use('/auth', authRoutes);
 router.use('/users', userRoutes);
 router.use('/rooms', roomsRouter);  // roomsRouter로 변경
 router.use('/files', fileRoutes);
 router.use('/ai', aiRoutes);
-=======
-router.use("/auth", authRoutes);
-router.use("/users", userRoutes);
-router.use("/rooms", roomsRouter); // roomsRouter로 변경
-router.use("/files", fileRoutes);
 
 router.get("/health", (req, res) => {
   res.status(200).json({ status: "ok", timestamp: new Date() });
 });
->>>>>>> b3cb07de
 
 module.exports = router;